--- conflicted
+++ resolved
@@ -361,12 +361,6 @@
             try:
                 nsr_response = requests.post(NSR_REPOSITORY_URL + 'ns-instances', data=json.dumps(nsr), headers={'Content-Type':'application/json'}, timeout=10.0)
                 if (nsr_response.status_code == 200):
-<<<<<<< HEAD
-                    #The reply should contain an uuid, but just in case
-                    if 'nsr_uuid' in nsr_response.json().keys():
-                        message_for_gk['nsr'] = nsr_response.json()['nsr_uuid']
-                    else:
-                        message_for_gk['nsr'] = nsr_response.json()
 
                     monitoring_message = tools.build_monitoring_message(self.service_requests_being_handled[properties.correlation_id], nsr, vnfrs)
                     monitoring_response = requests.post(MONITORING_REPOSITORY_URL + 'service/new', data=json.dumps(monitoring_message), headers={'Content-Type':'application/json'}, timeout=10.0)
@@ -374,9 +368,7 @@
                     if ('status' not in monitoring_json.keys()) or (monitoring_json['status'] != 'sucess'):
                         message_for_gk['error']['monitoring'] = monitoring_json
 
-=======
                     message_for_gk['nsr'] = nsr
->>>>>>> 2ea5e9fb
                 else:
                     message_for_gk['error']['nsr'] = {'http_code':nsr_response.status_code, 'message':nsr_response.json()}
             except:
